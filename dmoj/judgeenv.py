--- conflicted
+++ resolved
@@ -53,14 +53,7 @@
 
 
 def load_env(cli=False, testsuite=False):  # pragma: no cover
-<<<<<<< HEAD
-    global problem_dirs, only_executors, exclude_executors, log_file, server_host, \
-        server_port, no_ansi, no_ansi_emu, env, startup_warnings, no_watchdog, \
-        problem_regex, case_regex, api_listen, secure, no_cert_check, cert_store, \
-        problem_watches, cli_command, transport, endpoint, interval
-=======
-    global problem_dirs, only_executors, exclude_executors, log_file, server_host, server_port, no_ansi, no_ansi_emu, skip_self_test, env, startup_warnings, no_watchdog, problem_regex, case_regex, api_listen, secure, no_cert_check, cert_store, problem_watches, cli_command
->>>>>>> a98f1291
+    global problem_dirs, only_executors, exclude_executors, log_file, server_host, server_port, no_ansi, no_ansi_emu, env, startup_warnings, no_watchdog, problem_regex, case_regex, api_listen, secure, no_cert_check, cert_store, problem_watches, cli_command, transport, endpoint, interval
 
     if cli:
         description = 'Starts a shell for interfacing with a local judge instance.'
@@ -72,17 +65,13 @@
         parser.add_argument('server_host', help='host to connect for the server')
         parser.add_argument('judge_name', nargs='?', help='judge name (overrides configuration)')
         parser.add_argument('judge_key', nargs='?', help='judge key (overrides configuration)')
-<<<<<<< HEAD
-        parser.add_argument('-p', '--server-port', type=int, default=9999,
-                            help='port to connect for the server')
+        parser.add_argument('-p', '--server-port', type=int, default=9999, help='port to connect for the server')
         # TODO the rest of the owl
         parser.add_argument('-t', '--transport', choices=['socket', 'https'], default='socket',
                             help='connection transport to be used')
         parser.add_argument('--endpoint', type=str, default='/', help='path to https endpoint')
         parser.add_argument('-i', '--interval', type=int, default=5, help='https request interval')
-=======
-        parser.add_argument('-p', '--server-port', type=int, default=9999, help='port to connect for the server')
->>>>>>> a98f1291
+
     else:
         parser.add_argument('command', nargs='*', help='invoke CLI command without spawning shell')
 
