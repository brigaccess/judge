#!/usr/bin/python
import errno
import logging
import os
import signal
import sys
import threading
import traceback
from http.server import HTTPServer
from itertools import chain

<<<<<<< HEAD
from dmoj import graders
from dmoj.api import api
from dmoj.api.transport import SocketTransport, HTTPSTransport
from dmoj.config import ConfigNode
=======
from dmoj import graders, packet
>>>>>>> 6789b808
from dmoj.control import JudgeControlRequestHandler
from dmoj.error import CompileError
from dmoj.judgeenv import clear_problem_dirs_cache, env, get_supported_problems, startup_warnings
from dmoj.monitor import DummyMonitor, Monitor
from dmoj.problem import BatchedTestCase, Problem
from dmoj.result import Result
from dmoj.utils.ansi import ansi_style, print_ansi, strip_ansi
from dmoj.utils.unicode import unicode_stdout_stderr, utf8bytes, utf8text

try:
    import readline  # noqa: F401, imported for the side-effect of making `input()` have readline.
except ImportError:
    pass

try:
    from setproctitle import setproctitle
except ImportError:
    def setproctitle(title):
        pass


class BatchBegin:
    pass


class BatchEnd:
    pass


class TerminateGrading(Exception):
    pass


class Judge:
    def __init__(self):
        self.current_grader = None
        self.current_submission_id = None
        self.current_submission_thread = None
        self._terminate_grading = False
<<<<<<< HEAD
        self.process_type = 0

        self.begin_grading = partial(self.process_submission, TYPE_SUBMISSION, self._begin_grading)
        self.custom_invocation = partial(self.process_submission, TYPE_INVOCATION, self._custom_invocation)

        self.api = None
=======
        self.packet_manager = None
>>>>>>> 6789b808

        self.updater_exit = False
        self.updater_signal = threading.Event()
        self.updater = threading.Thread(target=self._updater_thread)

    def _updater_thread(self):
        log = logging.getLogger('dmoj.updater')
        while True:
            self.updater_signal.wait()
            self.updater_signal.clear()
            if self.updater_exit:
                return

            # Prevent problem updates while grading.
            # Capture the value so it can't change.
            thread = self.current_submission_thread
            if thread:
                thread.join()

            try:
                clear_problem_dirs_cache()
                self.api.supported_problems_packet(get_supported_problems())
            except Exception:
                log.exception('Failed to update problems.')

    def update_problems(self):
        """
        Pushes current problem set to server.
        """
        self.updater_signal.set()

    def _block_and_grade(self, problem, language, source, short_circuit, report=print):
        if 'signature_grader' in problem.config:
            grader_class = graders.SignatureGrader
        elif 'interactive' in problem.config:
            grader_class = graders.BridgedInteractiveGrader
        elif 'custom_judge' in problem.config:
            grader_class = graders.CustomGrader
        else:
            grader_class = graders.StandardGrader

        try:
            self.current_grader = grader_class(self, problem, language, utf8bytes(source))
        except CompileError as compilation_error:
            error = compilation_error.args[0] or b'compiler exited abnormally'

            report(ansi_style('#ansi[Failed compiling submission!](red|bold)'))
            report(error.rstrip())  # don't print extra newline

<<<<<<< HEAD
        if binary:
            self.api.invocation_begin_packet()
            try:
                result = grader.grade(InvocationCase())
            except TerminateGrading:
                self.api.submission_terminated_packet()
                print(ansi_style('#ansi[Forcefully terminating invocation.](red|bold)'))
                pass
            except:
                self.internal_error()
            else:
                self.api.invocation_end_packet(result)
=======
            self.packet_manager.compile_error_packet(error)
            return
        else:
            binary = self.current_grader.binary
            if hasattr(binary, 'warning') and binary.warning is not None:
                self.packet_manager.compile_message_packet(binary.warning)
>>>>>>> 6789b808

        self.packet_manager.begin_grading_packet(self.current_grader.is_pretested)

        batch_counter = 1
        in_batch = False

        # cases are indexed at 1
        case_number = 1
        try:
            for result in self.grade_cases(self.current_grader, self.current_grader.cases(),
                                           short_circuit=short_circuit):
                if isinstance(result, BatchBegin):
                    self.packet_manager.batch_begin_packet()
                    report(ansi_style("#ansi[Batch #%d](yellow|bold)" % batch_counter))
                    in_batch = True
                elif isinstance(result, BatchEnd):
                    self.packet_manager.batch_end_packet()
                    batch_counter += 1
                    in_batch = False
                else:
                    codes = result.readable_codes()

                    # here be cancer
                    is_sc = (result.result_flag & Result.SC)
                    colored_codes = list(map(lambda x: '#ansi[%s](%s|bold)' % ('--' if x == 'SC' else x,
                                                                               Result.COLORS_BYID[x]), codes))
                    colored_aux_codes = '{%s}' % ', '.join(colored_codes[1:]) if len(codes) > 1 else ''
                    colored_feedback = '(#ansi[%s](|underline)) ' % utf8text(result.feedback) if result.feedback else ''
                    case_info = '[%.3fs (%.3fs) | %dkb] %s%s' % (result.execution_time,
                                                                 result.wall_clock_time,
                                                                 result.max_memory,
                                                                 colored_feedback,
                                                                 colored_aux_codes) if not is_sc else ''
                    case_padding = '  ' * in_batch
                    report(ansi_style('%sTest case %2d %-3s %s' % (case_padding, case_number,
                                                                   colored_codes[0], case_info)))

                    self.packet_manager.test_case_status_packet(case_number, result)

                    case_number += 1
        except TerminateGrading:
            self.packet_manager.submission_terminated_packet()
            report(ansi_style('#ansi[Forcefully terminating grading. '
                              'Temporary files may not be deleted.](red|bold)'))
            pass
        else:
            self.packet_manager.grading_end_packet()

<<<<<<< HEAD
        # the compiler may have failed, or an error could have happened while initializing a custom judge
        # either way, we can't continue
        if binary:
            self.api.begin_grading_packet(grader.is_pretested)
            batch_counter = 1
            in_batch = False
=======
    def begin_grading(self, id, problem_id, language, source, time_limit, memory_limit, short_circuit, meta,
                      report=print, blocking=False):
        self.current_submission_id = id

        def grading_cleanup_wrapper():
            report(ansi_style('Start grading #ansi[%s](yellow)/#ansi[%s](green|bold) in %s...'
                              % (problem_id, id, language)))
>>>>>>> 6789b808

            try:
<<<<<<< HEAD
                for result in self.grade_cases(grader, grader.cases(), short_circuit=short_circuit):
                    if isinstance(result, BatchBegin):
                        self.api.batch_begin_packet()
                        report(ansi_style("#ansi[Batch #%d](yellow|bold)" % batch_counter))
                        in_batch = True
                    elif isinstance(result, BatchEnd):
                        self.api.batch_end_packet()
                        batch_counter += 1
                        in_batch = False
                    else:
                        codes = result.readable_codes()

                        # here be cancer
                        is_sc = (result.result_flag & Result.SC)
                        colored_codes = list(map(lambda x: '#ansi[%s](%s|bold)' % ('--' if x == 'SC' else x,
                                                                                   Result.COLORS_BYID[x]), codes))
                        colored_aux_codes = '{%s}' % ', '.join(colored_codes[1:]) if len(codes) > 1 else ''
                        colored_feedback = '(#ansi[%s](|underline)) ' % utf8text(result.feedback) if result.feedback else u''
                        case_info = '[%.3fs (%.3fs) | %dkb] %s%s' % (result.execution_time,
                                                                     result.r_execution_time,
                                                                     result.max_memory,
                                                                     colored_feedback,
                                                                     colored_aux_codes) if not is_sc else ''
                        case_padding = '  ' * in_batch
                        report(ansi_style('%sTest case %2d %-3s %s' % (case_padding, case_number,
                                                                       colored_codes[0], case_info)))

                        self.api.test_case_status_packet(case_number, result)

                        case_number += 1
            except TerminateGrading:
                self.api.submission_terminated_packet()
                report(ansi_style('#ansi[Forcefully terminating grading. '
                                  'Temporary files may not be deleted.](red|bold)'))
                pass
            except:
                self.internal_error()
            else:
                self.api.grading_end_packet()
=======
                problem = Problem(problem_id, time_limit, memory_limit, meta)
                self._block_and_grade(problem, language, source, short_circuit, report=report)
            except Exception:
                self.log_internal_error()
>>>>>>> 6789b808

            self._terminate_grading = False
            self.current_submission_id = None
            self.current_submission_thread = None
            self.current_grader = None
            report(ansi_style('Done grading #ansi[%s](yellow)/#ansi[%s](green|bold).\n' % (problem_id, id)))

        self.current_submission_thread = threading.Thread(target=grading_cleanup_wrapper)
        self.current_submission_thread.daemon = True
        self.current_submission_thread.start()

        # Submission may have been killed already, but block if it hasn't been.
        if blocking and self.current_submission_thread is not None:
            self.current_submission_thread.join()

    def grade_cases(self, grader, cases, short_circuit=False, is_short_circuiting=False):
        for case in cases:
            # Yield notifying objects for batch begin/end, and unwrap all cases inside the batches
            if isinstance(case, BatchedTestCase):
                yield BatchBegin()

                for batched_case in self.grade_cases(grader, case.batched_cases,
                                                     short_circuit=case.config['short_circuit'],
                                                     is_short_circuiting=is_short_circuiting):
                    # A batched case just failed.
                    # There are two cases where this means that we should completely short-circuit:
                    # 1. If the batch was worth 0 points, to emulate the property of 0-point cases.
                    # 2. If the short_circuit flag is true, see <https://github.com/DMOJ/judge/issues/341>.
                    if (batched_case.result_flag & Result.WA) and (not case.points or short_circuit):
                        is_short_circuiting = True
                    yield batched_case
                yield BatchEnd()
                continue

            # Stop grading if we're short circuiting
            if is_short_circuiting:
                result = Result(case)
                result.result_flag = Result.SC
                yield result
                continue

            result = grader.grade(case)

            # If the submission was killed due to an user-initiated abort, any result is meaningless.
            if self._terminate_grading:
                raise TerminateGrading()

            # If the WA bit of result_flag is set and we are set to short-circuit (e.g., in a batch),
            # short circuit the rest of the cases.
            # Do the same if the case is a pretest (i.e. has 0 points)
            if (result.result_flag & Result.WA) > 0 and (short_circuit or not case.points):
                is_short_circuiting = True

            yield result

    def log_internal_error(self, exc=None):
        # If exc is exists, raise it so that sys.exc_info() is populated with its data
        if exc:
            try:
                raise exc
            except:  # noqa: E722, we want to catch everything
                pass
        exc = sys.exc_info()

        message = ''.join(traceback.format_exception(*exc))

        # Strip ANSI from the message, since this might be a checker's CompileError
        # ...we don't want to see the raw ANSI codes from GCC/Clang on the site.
        # We could use format_ansi and send HTML to the site, but the site doesn't presently support HTML
        # internal error formatting.
        self.api.internal_error_packet(strip_ansi(message))

        # Logs can contain ANSI, and it'll display fine
        print(message, file=sys.stderr)

    def terminate_grading(self):
        """
        Forcefully terminates the current submission. Not necessarily safe.
        """
        if self.current_submission_thread:
            self._terminate_grading = True
            if self.current_grader:
                self.current_grader.terminate_grading()
            self.current_submission_thread.join()
            self.current_submission_thread = None

    def listen(self):
        """
        Attempts to connect to the handler server specified in command line.
        """
        self.updater.start()
        self.api.run()

    def __enter__(self):
        return self

    def __exit__(self, exception_type, exception_value, traceback):
        pass

    def murder(self):
        """
        End any submission currently executing, and exit the judge.
        """
        self.terminate_grading()
        self.updater_exit = True
        self.updater_signal.set()
        if self.api:
            self.api.close()


class ClassicJudge(Judge):
    def __init__(self, host, port, **kwargs):
<<<<<<< HEAD
        super(ClassicJudge, self).__init__()
        self.api = api.ApiManager(host, port, self, env['id'], env['key'], SocketTransport, **kwargs)


class HTTPSJudge(Judge):
    def __init__(self, host, port, **kwargs):
        super(HTTPSJudge, self).__init__()
        self.api = api.ApiManager(host, port, self, env['id'], env['key'], HTTPSTransport, **kwargs)
=======
        super().__init__()
        self.packet_manager = packet.PacketManager(host, port, self, env['id'], env['key'], **kwargs)
>>>>>>> 6789b808


def sanity_check():
    if os.name == 'nt':
        print('cannot run judge on Windows', file=sys.stderr)
        return False
    else:
        # Don't allow starting up without cptbox, saves cryptic errors later on
        try:
            from .cptbox import _cptbox  # noqa: F401, we want to see if this imports
        except ImportError:
            print('cptbox must be compiled to grade!', file=sys.stderr)
            return False

        # However running as root on Linux is a Bad Idea
        if os.getuid() == 0:
            startup_warnings.append('running the judge as root can be potentially unsafe, '
                                    'consider using an unprivileged user instead')

        # Our sandbox filter is long but simple, so we can see large improvements
        # in overhead by enabling the BPF JIT for seccomp.
        bpf_jit_path = '/proc/sys/net/core/bpf_jit_enable'
        if os.path.exists(bpf_jit_path):
            with open(bpf_jit_path, 'r') as f:
                if f.read().strip() != '1':
                    startup_warnings.append('running without BPF JIT enabled, consider running '
                                            '`echo 1 > /proc/sys/net/core/bpf_jit_enable` '
                                            'to reduce sandbox overhead')

    # _checker implements standard checker functions in C
    # we fall back to a Python implementation if it's not compiled, but it's slower
    try:
        from .checkers import _checker  # noqa: F401, we want to see if this imports
    except ImportError:
        startup_warnings.append('native checker module not found, compile _checker for optimal performance')
    return True


def make_host_port(judgeenv):
    host = judgeenv.server_host
    if ':' in host:
        host = '[%s]' % (host,)
    return '%s:%s%s' % (host, judgeenv.server_port, 's' if judgeenv.secure else '')


def judge_proc(need_monitor):
    from dmoj import judgeenv

    logfile = judgeenv.log_file

    try:
        logfile = logfile % env['id']
    except TypeError:
        pass

    logging.basicConfig(filename=logfile, level=logging.INFO,
                        format='%(levelname)s %(asctime)s %(process)d %(module)s %(message)s')

    setproctitle('DMOJ Judge: %s on %s' % (env['id'], make_host_port(judgeenv)))

    if judgeenv.transport == 'https':
        judge = HTTPSJudge(judgeenv.server_host, judgeenv.server_port, path=judgeenv.endpoint, interval=judgeenv.interval)
    else:
        judge = ClassicJudge(judgeenv.server_host, judgeenv.server_port,
                            secure=judgeenv.secure, no_cert_check=judgeenv.no_cert_check,
                            cert_store=judgeenv.cert_store)
    if need_monitor:
        monitor = Monitor()
        monitor.callback = judge.update_problems
    else:
        monitor = DummyMonitor()

    if hasattr(signal, 'SIGUSR2'):
        def update_problem_signal(signum, frame):
            judge.update_problems()

        signal.signal(signal.SIGUSR2, update_problem_signal)

    if need_monitor and judgeenv.api_listen:
        judge_instance = judge

        class Handler(JudgeControlRequestHandler):
            judge = judge_instance

        api_server = HTTPServer(judgeenv.api_listen, Handler)
        thread = threading.Thread(target=api_server.serve_forever)
        thread.daemon = True
        thread.start()
    else:
        api_server = None

    print()
    with monitor, judge:
        try:
            judge.listen()
        except Exception:
            traceback.print_exc()
        finally:
            judge.murder()
            if api_server:
                api_server.shutdown()


PR_SET_PDEATHSIG = 1

logpm = logging.getLogger('dmoj.judgepm')


class JudgeManager:
    signal_map = {k: v for v, k in sorted(signal.__dict__.items(), reverse=True)
                  if v.startswith('SIG') and not v.startswith('SIG_')}

    def __init__(self, judges):
        self.libc = self.__get_libc()
        self.prctl = self.libc.prctl

        self._try_respawn = True
        self.auth = {entry.id: entry.key for entry in judges}
        self.orig_signal = {}

        self.master_pid = os.getpid()
        self.pids = {}
        self.monitor_pid = None
        self.api_pid = None

        self.monitor = Monitor()

    def __get_libc(self):
        from ctypes.util import find_library
        from ctypes import CDLL
        return CDLL(find_library('c'))

    def _forward_signal(self, sig, respawn=False):
        def handler(signum, frame):
            # SIGUSR2, the signal for file updates, may be triggered very quickly.
            # Due to processing delays, it may cause reentrancy issues when logging.
            # Band-aid fix is to avoid logging SIGUSR2.
            if signum not in (signal.SIGUSR2,):
                logpm.info('Received signal (%s), forwarding...', self.signal_map.get(signum, signum))
                if not respawn:
                    logpm.info('Will no longer respawn judges.')
                    self._try_respawn = False
            self.signal_all(signum)

        self.orig_signal[sig] = signal.signal(sig, handler)

    def _spawn_child(self, func, *args, **kwargs):
        sys.stdout.flush()
        sys.stderr.flush()
        ppid = os.getpid()

        # Pipe to signal signal handler initialization.
        pr, pw = os.pipe()
        try:
            pid = os.fork()
        except OSError:
            logpm.exception('Failed to spawn child process.')
            return
        if pid == 0:
            # In child. Scary business.
            self.prctl(PR_SET_PDEATHSIG, signal.SIGTERM)
            if ppid != os.getppid():
                os.kill(os.getpid(), signal.SIGTERM)
                os._exit(2)
            sys.stdin.close()
            os.close(pr)

            for sig, handler in self.orig_signal.items():
                signal.signal(sig, handler)
            os.close(pw)

            # How could we possibly return to top level?
            try:
                os._exit(func(*args, **kwargs) or 0)
            finally:
                os._exit(1)  # If that os._exit fails because ret is a truthy non-int, then this will ensure death.

        # In parent.
        os.close(pw)

        # Block until child initializes signals before we register this child to receive signals.
        while True:
            try:
                os.read(pr, 1)
            except OSError as e:
                if e.errno != errno.EINTR:
                    raise
            else:
                break
        os.close(pr)
        return pid

    def _judge_proc(self, id):
        env['id'] = id
        env['key'] = self.auth[id]
        try:
            return judge_proc(False)
        except BaseException:
            return 1
        finally:
            sys.stdout.flush()
            sys.stderr.flush()
            logging.shutdown()

    def _spawn_judge(self, id):
        pid = self._spawn_child(self._judge_proc, id)
        self.pids[pid] = id
        logpm.info('Judge %s is pid %d', id, pid)

    def _spawn_monitor(self):
        def monitor_proc():
            setproctitle('DMOJ Judge: File monitor')
            signal.signal(signal.SIGUSR2, signal.SIG_IGN)

            event = threading.Event()
            stop = False

            def worker():
                while True:
                    event.wait()
                    event.clear()
                    if stop:
                        return
                    event.wait(1)
                    if event.is_set():
                        continue
                    os.kill(self.master_pid, signal.SIGUSR2)

            threading.Thread(target=worker).start()
            self.monitor.callback = event.set
            self.monitor.start()
            try:
                self.monitor.join()
            except KeyboardInterrupt:
                self.monitor.stop()
                stop = True
                event.set()

        self.monitor_pid = self._spawn_child(monitor_proc)
        logpm.info('Monitor is pid %d', self.monitor_pid)

    def _spawn_api(self):
        from dmoj import judgeenv

        master_pid = self.master_pid

        class Handler(JudgeControlRequestHandler):
            def update_problems(self):
                os.kill(master_pid, signal.SIGUSR2)

        server = HTTPServer(judgeenv.api_listen, Handler)

        def api_proc():
            setproctitle('DMOJ Judge: API server')
            signal.signal(signal.SIGUSR2, signal.SIG_IGN)
            server.serve_forever()

        self.api_pid = self._spawn_child(api_proc)
        logpm.info('API server is pid %d', self.api_pid)

    def _spawn_all(self):
        from dmoj import judgeenv

        for id in self.auth:
            logpm.info('Spawning judge: %s', id)
            self._spawn_judge(id)
        if self.monitor.is_real:
            logpm.info('Spawning monitor')
            self._spawn_monitor()
        if judgeenv.api_listen is not None:
            logpm.info('Spawning API server')
            self._spawn_api()

    def _monitor(self):
        while self._try_respawn or self.pids:
            try:
                pid, status = os.wait()
            except (OSError, IOError) as e:
                if e.errno == errno.EINTR:
                    continue
                raise
            if not os.WIFSIGNALED(status) and not os.WIFEXITED(status):
                continue
            if pid in self.pids:
                # A child just died.
                judge = self.pids[pid]
                del self.pids[pid]
                if self._try_respawn:
                    logpm.warning('Judge died, respawning: %s (pid %d, 0x%08X)', judge, pid, status)
                    self._spawn_judge(judge)
                else:
                    logpm.info('Judge exited: %s (pid %d, 0x%08X)', judge, pid, status)
            elif pid == self.monitor_pid:
                if self._try_respawn:
                    logpm.warning('Monitor died, respawning (0x%08X)', status)
                    self._spawn_monitor()
                else:
                    logpm.info('Monitor exited: (0x%08X)', status)
            elif pid == self.api_pid:
                if self._try_respawn:
                    logpm.warning('API server died, respawning (0x%08X)', status)
                    self._spawn_api()
                else:
                    logpm.info('API server exited: (0x%08X)', status)
            else:
                logpm.error('I am not your father, %d (0x%08X)!', pid, status)

    def _respawn_judges(self, signum, frame):
        logpm.info('Received signal (%s), murderizing all children.', self.signal_map.get(signum, signum))
        self.signal_all(signal.SIGTERM)

    def run(self):
        logpm.info('Starting process manager: %d.', os.getpid())

        from dmoj import judgeenv
        setproctitle('DMOJ Judge: Process manager on %s' % (make_host_port(judgeenv),))

        self._forward_signal(signal.SIGUSR2, respawn=True)
        self._forward_signal(signal.SIGINT)
        self._forward_signal(signal.SIGQUIT)
        self._forward_signal(signal.SIGTERM)
        signal.signal(signal.SIGHUP, self._respawn_judges)

        self._spawn_all()
        try:
            self._monitor()
        except KeyboardInterrupt:
            self._try_respawn = False
            self.signal_all(signal.SIGINT)
            self._monitor()

        logpm.info('Exited gracefully: %d.', os.getpid())

    def signal_all(self, signum):
        for pid in chain(self.pids, [self.monitor_pid, self.api_pid]):
            if pid is None:
                continue
            try:
                os.kill(pid, signum)
            except OSError as e:
                if e.errno != errno.ESRCH:
                    raise
                    # Well the monitor will catch on eventually if the process vanishes.


def main():  # pragma: no cover
    unicode_stdout_stderr()

    if not sanity_check():
        return 1

    from dmoj import judgeenv, contrib, executors

    judgeenv.load_env()

    executors.load_executors()
    contrib.load_contrib_modules()

    if hasattr(signal, 'SIGUSR2'):
        signal.signal(signal.SIGUSR2, signal.SIG_IGN)

    print('Running live judge...')

    for warning in judgeenv.startup_warnings:
        print_ansi('#ansi[Warning: %s](yellow)' % warning)
    del judgeenv.startup_warnings

    if 'judges' in env:
        logfile = judgeenv.log_file
        try:
            logfile = logfile % 'master'
        except TypeError:
            pass
        logging.basicConfig(filename=logfile, level=logging.INFO,
                            format='%(levelname)s %(asctime)s %(process)d %(name)s %(message)s')
        if env.pidfile:
            with open(env.pidfile) as f:
                f.write(str(os.getpid()))
        manager = JudgeManager(env.judges)
        manager.run()
    else:
        return judge_proc(need_monitor=True)


if __name__ == '__main__':
    main()<|MERGE_RESOLUTION|>--- conflicted
+++ resolved
@@ -9,14 +9,10 @@
 from http.server import HTTPServer
 from itertools import chain
 
-<<<<<<< HEAD
 from dmoj import graders
 from dmoj.api import api
 from dmoj.api.transport import SocketTransport, HTTPSTransport
 from dmoj.config import ConfigNode
-=======
-from dmoj import graders, packet
->>>>>>> 6789b808
 from dmoj.control import JudgeControlRequestHandler
 from dmoj.error import CompileError
 from dmoj.judgeenv import clear_problem_dirs_cache, env, get_supported_problems, startup_warnings
@@ -56,16 +52,7 @@
         self.current_submission_id = None
         self.current_submission_thread = None
         self._terminate_grading = False
-<<<<<<< HEAD
-        self.process_type = 0
-
-        self.begin_grading = partial(self.process_submission, TYPE_SUBMISSION, self._begin_grading)
-        self.custom_invocation = partial(self.process_submission, TYPE_INVOCATION, self._custom_invocation)
-
         self.api = None
-=======
-        self.packet_manager = None
->>>>>>> 6789b808
 
         self.updater_exit = False
         self.updater_signal = threading.Event()
@@ -115,29 +102,14 @@
             report(ansi_style('#ansi[Failed compiling submission!](red|bold)'))
             report(error.rstrip())  # don't print extra newline
 
-<<<<<<< HEAD
-        if binary:
-            self.api.invocation_begin_packet()
-            try:
-                result = grader.grade(InvocationCase())
-            except TerminateGrading:
-                self.api.submission_terminated_packet()
-                print(ansi_style('#ansi[Forcefully terminating invocation.](red|bold)'))
-                pass
-            except:
-                self.internal_error()
-            else:
-                self.api.invocation_end_packet(result)
-=======
-            self.packet_manager.compile_error_packet(error)
+            self.api.compile_error_packet(error)
             return
         else:
             binary = self.current_grader.binary
             if hasattr(binary, 'warning') and binary.warning is not None:
-                self.packet_manager.compile_message_packet(binary.warning)
->>>>>>> 6789b808
-
-        self.packet_manager.begin_grading_packet(self.current_grader.is_pretested)
+                self.api.compile_message_packet(binary.warning)
+
+        self.api.begin_grading_packet(self.current_grader.is_pretested)
 
         batch_counter = 1
         in_batch = False
@@ -148,11 +120,11 @@
             for result in self.grade_cases(self.current_grader, self.current_grader.cases(),
                                            short_circuit=short_circuit):
                 if isinstance(result, BatchBegin):
-                    self.packet_manager.batch_begin_packet()
+                    self.api.batch_begin_packet()
                     report(ansi_style("#ansi[Batch #%d](yellow|bold)" % batch_counter))
                     in_batch = True
                 elif isinstance(result, BatchEnd):
-                    self.packet_manager.batch_end_packet()
+                    self.api.batch_end_packet()
                     batch_counter += 1
                     in_batch = False
                 else:
@@ -173,25 +145,17 @@
                     report(ansi_style('%sTest case %2d %-3s %s' % (case_padding, case_number,
                                                                    colored_codes[0], case_info)))
 
-                    self.packet_manager.test_case_status_packet(case_number, result)
+                    self.api.test_case_status_packet(case_number, result)
 
                     case_number += 1
         except TerminateGrading:
-            self.packet_manager.submission_terminated_packet()
+            self.api.submission_terminated_packet()
             report(ansi_style('#ansi[Forcefully terminating grading. '
                               'Temporary files may not be deleted.](red|bold)'))
             pass
         else:
-            self.packet_manager.grading_end_packet()
-
-<<<<<<< HEAD
-        # the compiler may have failed, or an error could have happened while initializing a custom judge
-        # either way, we can't continue
-        if binary:
-            self.api.begin_grading_packet(grader.is_pretested)
-            batch_counter = 1
-            in_batch = False
-=======
+            self.api.grading_end_packet()
+
     def begin_grading(self, id, problem_id, language, source, time_limit, memory_limit, short_circuit, meta,
                       report=print, blocking=False):
         self.current_submission_id = id
@@ -199,55 +163,12 @@
         def grading_cleanup_wrapper():
             report(ansi_style('Start grading #ansi[%s](yellow)/#ansi[%s](green|bold) in %s...'
                               % (problem_id, id, language)))
->>>>>>> 6789b808
-
-            try:
-<<<<<<< HEAD
-                for result in self.grade_cases(grader, grader.cases(), short_circuit=short_circuit):
-                    if isinstance(result, BatchBegin):
-                        self.api.batch_begin_packet()
-                        report(ansi_style("#ansi[Batch #%d](yellow|bold)" % batch_counter))
-                        in_batch = True
-                    elif isinstance(result, BatchEnd):
-                        self.api.batch_end_packet()
-                        batch_counter += 1
-                        in_batch = False
-                    else:
-                        codes = result.readable_codes()
-
-                        # here be cancer
-                        is_sc = (result.result_flag & Result.SC)
-                        colored_codes = list(map(lambda x: '#ansi[%s](%s|bold)' % ('--' if x == 'SC' else x,
-                                                                                   Result.COLORS_BYID[x]), codes))
-                        colored_aux_codes = '{%s}' % ', '.join(colored_codes[1:]) if len(codes) > 1 else ''
-                        colored_feedback = '(#ansi[%s](|underline)) ' % utf8text(result.feedback) if result.feedback else u''
-                        case_info = '[%.3fs (%.3fs) | %dkb] %s%s' % (result.execution_time,
-                                                                     result.r_execution_time,
-                                                                     result.max_memory,
-                                                                     colored_feedback,
-                                                                     colored_aux_codes) if not is_sc else ''
-                        case_padding = '  ' * in_batch
-                        report(ansi_style('%sTest case %2d %-3s %s' % (case_padding, case_number,
-                                                                       colored_codes[0], case_info)))
-
-                        self.api.test_case_status_packet(case_number, result)
-
-                        case_number += 1
-            except TerminateGrading:
-                self.api.submission_terminated_packet()
-                report(ansi_style('#ansi[Forcefully terminating grading. '
-                                  'Temporary files may not be deleted.](red|bold)'))
-                pass
-            except:
-                self.internal_error()
-            else:
-                self.api.grading_end_packet()
-=======
+
+            try:
                 problem = Problem(problem_id, time_limit, memory_limit, meta)
                 self._block_and_grade(problem, language, source, short_circuit, report=report)
             except Exception:
                 self.log_internal_error()
->>>>>>> 6789b808
 
             self._terminate_grading = False
             self.current_submission_id = None
@@ -360,7 +281,6 @@
 
 class ClassicJudge(Judge):
     def __init__(self, host, port, **kwargs):
-<<<<<<< HEAD
         super(ClassicJudge, self).__init__()
         self.api = api.ApiManager(host, port, self, env['id'], env['key'], SocketTransport, **kwargs)
 
@@ -369,10 +289,6 @@
     def __init__(self, host, port, **kwargs):
         super(HTTPSJudge, self).__init__()
         self.api = api.ApiManager(host, port, self, env['id'], env['key'], HTTPSTransport, **kwargs)
-=======
-        super().__init__()
-        self.packet_manager = packet.PacketManager(host, port, self, env['id'], env['key'], **kwargs)
->>>>>>> 6789b808
 
 
 def sanity_check():
